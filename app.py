from dotenv import load_dotenv

from utils.progress_bar import ProgressBar
from utils.progress_card import ProgressCard
from utils.resolve_user_mentions import resolve_user_mentions
load_dotenv()
from utils.global_kb import index_startup_files, query_global_kb
from utils.product_profile import get_product_profile
import json
import os
import threading
import time
import re
import sys
import logging
from slack_bolt import App
from slack_bolt.adapter.socket_mode import SocketModeHandler
from slack_bolt.authorization import AuthorizeResult
from slack_sdk import WebClient
from slack_sdk.errors import SlackApiError
import io
from utils.slack_api import send_message
from chains.chat_chain_mcp import process_message_mcp, _get_memory, _memories
from chains.analyze_thread import analyze_slack_thread
from utils.channel_rag import analyze_entire_channel
from utils.slack_tools import get_user_name
from utils.export_pdf import render_summary_to_pdf
from slack_sdk import WebClient
from slack_sdk.errors import SlackApiError
from utils.file_utils import download_slack_file, extract_text_from_file, extract_excel_as_table, dataframe_to_documents, answer_from_excel_super_dynamic
from langchain.text_splitter import RecursiveCharacterTextSplitter
from langchain.schema import Document
from utils.vector_store import FaissVectorStore
from utils.vector_store import FaissVectorStore
from langchain.text_splitter import RecursiveCharacterTextSplitter
from langchain.schema import Document
from utils.thread_store import THREAD_VECTOR_STORES, EXCEL_TABLES
from chains.analyze_thread import translation_chain
from utils.health import health_app, run_health_server
from utils.innovation_report import parse_innovation_sheet
logging.basicConfig(level=logging.DEBUG)
from utils.usage_guide import get_usage_guide
from chains.analyze_thread import analyze_slack_thread, custom_chain, THREAD_ANALYSIS_BLOBS  # NEW
<<<<<<< HEAD
=======


>>>>>>> a1c69822


# Instantiate a single global vector store
# THREAD_VECTOR_STORES: dict[str, FaissVectorStore] = {}
if not os.path.exists("data"):
    os.makedirs("data", exist_ok=True)
SLACK_APP_TOKEN      = os.getenv("SLACK_APP_TOKEN")
SLACK_SIGNING_SECRET = os.getenv("SLACK_SIGNING_SECRET")
BOT_USER_ID          = os.getenv("BOT_USER_ID")

TEAM_BOT_TOKENS = {
    os.getenv("TEAM1_ID"): os.getenv("TEAM1_BOT_TOKEN"),
    os.getenv("TEAM2_ID"): os.getenv("TEAM2_BOT_TOKEN"),
}
formatted = os.getenv("FORMATTED_CHANNELS", "")
FORMATTED_CHANNELS = {ch.strip() for ch in formatted.split(",") if ch.strip()}
logging.info(f"Formatted channels: {FORMATTED_CHANNELS}")

# Prevent the spinner → warning when user picks a channel from home-tab dropdown
USER_SELECTED_CHANNELS: dict[str, str] = {}  # optional in-memory cache (user_id -> channel_id)

# ─────────────────────────────────────────────────────────────────────────────
# Multi‑workspace router with automatic fallback
# ─────────────────────────────────────────────────────────────────────────────
class WorkspaceRouter:
    def __init__(self, team_tokens: dict[str, str]):
        # keep a stable default: first non-empty token found
        self.team_tokens = {k: v for k, v in team_tokens.items() if k and v}
        if not self.team_tokens:
            raise RuntimeError("No workspace tokens configured!")
        self.default_team_id = next(iter(self.team_tokens.keys()))
        self._clients: dict[str, WebClient] = {}

    def get_client(self, team_id: str | None) -> WebClient:
        tid = team_id or self.default_team_id
        tok = self.team_tokens.get(tid)
        if not tok:
            # fall back to default if unknown team id shows up
            tid = self.default_team_id
        if tid not in self._clients:
            self._clients[tid] = WebClient(token=self.team_tokens[tid])
        return self._clients[tid]

    def iter_clients_with_priority(self, primary_team_id: str | None):
        """Yield (team_id, client) starting with primary if present, then others."""
        seen = set()
        order = []
        if primary_team_id and primary_team_id in self.team_tokens:
            order.append(primary_team_id)
            seen.add(primary_team_id)
        # add the rest deterministically
        for tid in self.team_tokens:
            if tid not in seen:
                order.append(tid)
        for tid in order:
            yield tid, self.get_client(tid)

    # ------------- Helpers that try both workspaces automatically -------------
    def find_channel_anywhere(self, raw: str) -> tuple[str, str] | None:
        """
        Accepts either a channel ID (Cxxxx) or a name (no '#').
        Returns (team_id, channel_id) if found in any workspace.
        """
        if raw.startswith("C") and raw.isupper():
            # It's an ID; try to locate which workspace has it
            for tid, client in self.iter_clients_with_priority(None):
                try:
                    client.conversations_info(channel=raw)
                    return tid, raw
                except SlackApiError:
                    continue
            return None

        # Lookup by name across workspaces
        for tid, client in self.iter_clients_with_priority(None):
            try:
                cursor = None
                while True:
                    resp = client.conversations_list(
                        types="public_channel,private_channel",
                        limit=1000,
                        cursor=cursor
                    )
                    for c in resp.get("channels", []):
                        if c.get("name") == raw:
                            return tid, c["id"]
                    cursor = resp.get("response_metadata", {}).get("next_cursor")
                    if not cursor:
                        break
            except SlackApiError:
                continue
        return None

    def try_call(self, primary_team_id: str | None, func, *args, **kwargs):
        """
        Run a callable that takes a WebClient as first arg.
        Try primary workspace first; on failure, try others.
        Returns (team_id, result). Raises the last error if all fail.
        """
        last_exc = None
        for tid, client in self.iter_clients_with_priority(primary_team_id):
            try:
                return tid, func(client, *args, **kwargs)
            except SlackApiError as e:
                last_exc = e
            except Exception as e:
                last_exc = e
        if last_exc:
            raise last_exc

# Global router instance
ROUTER = WorkspaceRouter(TEAM_BOT_TOKENS)

def detect_real_team_from_event(body, event) -> str | None:
    # best‑effort team detection
    return (
        (event or {}).get("team")
        or (event or {}).get("source_team")
        or (event or {}).get("user_team")
        or (body or {}).get("team_id")
        or (body.get("authorizations") or [{}])[0].get("team_id") if body else None
    )

def get_client_for_team(team_id: str | None) -> WebClient:
    return ROUTER.get_client(team_id)

# Ensure all required env vars exist
for name in (
    "SLACK_APP_TOKEN",
    "SLACK_SIGNING_SECRET",
    "BOT_USER_ID",
    "TEAM1_ID",
    "TEAM1_BOT_TOKEN",
    "TEAM2_ID",
    "TEAM2_BOT_TOKEN",
):
    if not os.getenv(name):
        print(f"⚠️ Missing env var: {name}")
        sys.exit(1)

try:
    _EXPIRATION_SECONDS = int(os.getenv("SESSION_EXPIRATION_SECONDS", "600"))
except ValueError:
    logging.warning("Invalid SESSION_EXPIRATION_SECONDS, defaulting to 600")
    _EXPIRATION_SECONDS = 600
mins = _EXPIRATION_SECONDS // 60
DEFAULT_TEAM_ID = next(iter(TEAM_BOT_TOKENS))
PLACEHOLDER_TOKEN = TEAM_BOT_TOKENS[DEFAULT_TEAM_ID]
COMMAND_KEYWORDS = {
    # analyze
    "analyze", "analyse", "dissect", "interpret",
    # summarize
    "summarize", "summarise", "recap", "review", "overview",
    # explain
    "explain", "clarify", "explicate", "describe", "outline", "detail",
}
def custom_authorize(enterprise_id: str, team_id: str, logger):
    bot_token = TEAM_BOT_TOKENS.get(team_id)
    if not bot_token:
        logger.error(f"No bot token for team {team_id}")
        return None
    auth = WebClient(token=bot_token).auth_test()
    return AuthorizeResult.from_auth_test_response(
        bot_token=bot_token,
        auth_test_response=auth,
    )

app = App(
    token=PLACEHOLDER_TOKEN,          # ← placeholder to satisfy Bolt
    signing_secret=SLACK_SIGNING_SECRET,
    authorize=custom_authorize,       # ← still do per-event auth here
)

def git_md_to_slack_md(text: str) -> str:
    # **bold** → *bold*
    return re.sub(r"\*\*(.+?)\*\*", r"*\1*", text)

# def get_client_for_team(team_id: str) -> WebClient:
#     bot_token = TEAM_BOT_TOKENS.get(team_id)
#     logging.debug(f"Getting client for team {team_id!r} with token {bot_token!r}")
#     if not bot_token:
#         raise RuntimeError(f"No token for team {team_id!r}")
#     return WebClient(token=bot_token)

STATS_FILE = os.getenv("STATS_FILE", "/data/stats.json")
def index_in_background(vs, docs, client, channel_id, thread_ts, user_id, filename, real_team, ext=None):
    from utils.thread_store import EXCEL_TABLES
    client = get_client_for_team(real_team)
    try:
        vs.add_documents(docs)

        excel_info = ""
        if ext in ("xlsx", "xls") and thread_ts in EXCEL_TABLES:
            df = EXCEL_TABLES[thread_ts]
            n_rows, n_cols = df.shape
            sheet_name = getattr(df, 'sheet_name', 'Sheet1')
            excel_info = (
                f"\nSuccessfully loaded *{filename}*!\n\n"
                f":gsheet: *{sheet_name}*: {n_rows} rows, {n_cols} columns\n\n"
                f":mag: *Querying Tips:*\n"
                "• Ask about people, roles, or departments\n"
                "• Try queries like 'Who is X?', 'What is X's role?'\n"
                "• Be specific and use exact names or titles"
            )

        send_message(
            client,
            channel_id,
            f":checked: Finished indexing *{filename}*. What would you like to know?{excel_info}",
            thread_ts=thread_ts,
            user_id=user_id
        )
    except Exception as e:
        send_message(
            client,
            channel_id,
            f"❌ Failed to finish indexing *{filename}*: {e}",
            thread_ts=thread_ts,
            user_id=user_id
        )
@app.action("select_language")
def handle_language_selection(ack, body, logger):
    ack()
    selected = body["actions"][0]["selected_option"]["value"]
    user_id = body["user"]["id"]
    logger.info(f"User {user_id} selected language: {selected}")

@app.action("translate_button")
def handle_translate_click(ack, body, client, logger):
    # Ack immediately so Bolt doesn't complain about timeouts
    ack()
    try:
        # 1) Language choice
        state_vals = body.get("state", {}).get("values", {}).get("translate_controls", {})
        lang = (
            state_vals.get("select_language", {})
            .get("selected_option", {})
            .get("value", "en")
        )

        # 2) Reconstruct the original markdown text robustly
        orig_blocks = body.get("message", {}).get("blocks", []) or []
        sections = []
        for blk in orig_blocks:
            if blk.get("type") == "section":
                text_obj = blk.get("text") or {}
                if text_obj.get("type") == "mrkdwn" and "text" in text_obj:
                    sections.append(text_obj["text"])
        original_text = "\n".join(sections).strip()

        # 3) Translate via LangChain Runnable (use invoke, not run)
        # If you prefer your retry/trim logic, call: _invoke_chain(translation_chain, text=original_text, language=lang)
        translated = (translation_chain.invoke({"text": original_text, "language": lang}) or "").strip()
        translated = translated.replace("[DD/MM/YYYY HH:MM UTC]", "").replace("*@username*", "").strip()

        # 4) Post the translation
        send_message(
            client,
            body["channel"]["id"],
            f":earth_asia: *Translation ({lang}):*\n{translated}",
            thread_ts=body["message"]["ts"],
            user_id=None,
            export_pdf=False,
        )
    except Exception:
        logger.exception("Translation failed")
        client.chat_postMessage(
            channel=body.get("channel", {}).get("id"),
            thread_ts=body.get("message", {}).get("ts"),
            text="❌ Sorry, translation failed."
        )

def load_stats():
    try:
        with open(STATS_FILE) as f:
            d = json.load(f)
        return {
            "thumbs_up": d.get("thumbs_up", 0),
            "thumbs_down": d.get("thumbs_down", 0),
            "unique_users": set(range(d.get("unique_user_count", 0))),
            "total_calls": d.get("total_calls", 0),
            "analyze_calls": d.get("analyze_calls", 0),
            "analyze_followups": d.get("analyze_followups", 0),
            "general_calls": d.get("general_calls", 0),
            "general_followups": d.get("general_followups", 0),
            "pdf_exports": d.get("pdf_exports", 0),
        }
    except:
        return {
            "thumbs_up": 0,
            "thumbs_down": 0,
            "unique_users": set(),
            "total_calls": 0,
            "analyze_calls": 0,
            "analyze_followups": 0,
            "general_calls": 0,
            "general_followups": 0,
            "pdf_exports": 0,
        }

def save_stats():
    try:
        os.makedirs(os.path.dirname(STATS_FILE), exist_ok=True)
        with open(STATS_FILE, "w") as f:
            json.dump({
                "thumbs_up": _vote_up_count,
                "thumbs_down": _vote_down_count,
                "unique_user_count": len(_unique_users),
                "total_calls": USAGE_STATS["total_calls"],
                "analyze_calls": USAGE_STATS["analyze_calls"],
                "analyze_followups": USAGE_STATS["analyze_followups"],
                "general_calls": USAGE_STATS["general_calls"],
                "general_followups": USAGE_STATS["general_followups"],
                "feedback_up_reasons": _vote_reasons.get("up", []),
                "feedback_down_reasons": _vote_reasons.get("down", []),
            }, f)
    except:
        logging.exception("Failed to save stats")

_stats           = load_stats()
_unique_users    = _stats["unique_users"]
_vote_up_count   = _stats["thumbs_up"]
_vote_down_count = _stats["thumbs_down"]
_vote_reasons = {
    "up": _stats.get("feedback_up_reasons", {}) if isinstance(_stats.get("feedback_up_reasons"), dict) else {},
    "down": _stats.get("feedback_down_reasons", {}) if isinstance(_stats.get("feedback_down_reasons"), dict) else {}
}
_feedback_submissions = set()

_last_activity   = {}
_active_sessions = {}
_command_counts  = {}
_vote_registry   = {}
_already_warned  = {}

# —————————————————————————————————————————————
# Usage Tracking
# —————————————————————————————————————————————
USAGE_STATS = {
    "total_calls": _stats["total_calls"],
    "analyze_calls": _stats["analyze_calls"],
    "analyze_followups": _stats["analyze_followups"],
    "general_calls": _stats["general_calls"],
    "general_followups": _stats["general_followups"],
    "pdf_exports": _stats["pdf_exports"],  # NEW: track PDF exports
}

# NEW: track which threads began as an analysis
ANALYSIS_THREADS: set[str] = set()
@app.action("export_pdf")
def handle_export_pdf(ack, body, client, logger):
    ack()
    user_id    = body["user"]["id"]
    channel_id = body["channel"]["id"]
    thread_ts  = body["message"]["ts"]
    # summary_md = body["message"]["text"]
    # summary_md = body["actions"][0]["value"]
    summary_md = body["message"]["blocks"][0]["text"]["text"]
    summary_md = resolve_user_mentions(client, summary_md)

    

    # 1. Convert Slack markdown to plain text:
    #    remove * around headings, collapse multiple spaces
    plain = re.sub(r'\r\n?', '\n', summary_md)

    pdf_buffer = render_summary_to_pdf(plain)
    USAGE_STATS["pdf_exports"] += 1
    client.files_upload_v2(
        channels=[channel_id],
        file=pdf_buffer,
        filename="summary.pdf",
        title="Exported Summary",
        thread_ts=thread_ts
    )
@app.action("vote_up")
def handle_vote_up(ack, body, client):
    ack(); _handle_vote(body, client, "up", "👍")
@app.action("vote_down")
def handle_vote_down(ack, body, client):
    ack(); _handle_vote(body, client, "down", "👎")

@app.action(re.compile(r"thumbs_up_feedback_select_\d+"))
def handle_thumbs_up_feedback(ack, body, client):
    global _vote_up_count, _vote_reasons, _feedback_submissions
    ack()

    uid = body["user"]["id"]
    ts = body["message"]["ts"]
    ch = body["channel"]["id"]
    action = body["actions"][0]
    key = f"{ch}-{ts}-{uid}"

    if key in _feedback_submissions:
        client.chat_postMessage(
            channel=ch,
            thread_ts=ts,
            text=f"<@{uid}>, you've already submitted feedback for this message. ✅"
        )
        return
    
    # Generate timestamp
    feedback_time = time.strftime("%Y-%m-%d %H:%M:%S", time.localtime())

     # Safe extraction of selected text
    if "selected_option" in action:
        selected_text = action["selected_option"]["text"]["text"]
    elif "value" in action:
        selected_text = action["value"]
    elif "text" in action:
        selected_text = action["text"]["text"]
    else:
        selected_text = "Unknown feedback"

    _vote_up_count += 1
    _vote_reasons.setdefault("up", {})[feedback_time] = selected_text
    _feedback_submissions.add(key)
    save_stats()

    client.chat_postMessage(
        channel=ch,
        thread_ts=ts,
        text=f"<@{uid}>, Thank you for your honest feedback ❤️"
    )

@app.action(re.compile(r"thumbs_down_feedback_select_\d+"))
def handle_thumbs_down_feedback(ack, body, client):
    global _vote_down_count, _vote_reasons, _feedback_submissions
    ack()
    uid = body["user"]["id"]
    ts = body["message"]["ts"]
    ch = body["channel"]["id"]
    action = body["actions"][0]
    key = f"{ch}-{ts}-{uid}"

    if key in _feedback_submissions:
        client.chat_postMessage(
            channel=ch,
            thread_ts=ts,
            text=f"<@{uid}>, you've already submitted feedback for this message. ✅"
        )
        return

    # Generate timestamp
    feedback_time = time.strftime("%Y-%m-%d %H:%M:%S", time.localtime())

    # Safe extraction of selected text
    if "selected_option" in action:
        selected_text = action["selected_option"]["text"]["text"]
    elif "value" in action:
        selected_text = action["value"]
    elif "text" in action:
        selected_text = action["text"]["text"]
    else:
        selected_text = "Unknown feedback"

    _vote_down_count += 1
    _vote_reasons.setdefault("down", {})[feedback_time] = selected_text
    _feedback_submissions.add(key)
    save_stats()

    client.chat_postMessage(
        channel=ch,
        thread_ts=ts,
        text=f"<@{uid}>, Thank you for your honest feedback ❤️"
    )

def _handle_vote(body, client, vote_type, emoji):
    global _vote_up_count, _vote_down_count
    uid  = body["user"]["id"]
    ts   = body["message"]["ts"]
    ch   = body["channel"]["id"]
    _vote_registry.setdefault(ts,set())
    _already_warned.setdefault(ts,set())
    if uid in _vote_registry[ts]:
        if uid not in _already_warned[ts]:
            client.chat_postMessage(channel=ch, thread_ts=ts,
                                    text=f"<@{uid}> you've already voted ✅")
            _already_warned[ts].add(uid)
        return
    _vote_registry[ts].add(uid)
    
    send_message(
        client, ch,
        "Thanks for the 👍!" if vote_type == "up" else "Sorry to hear that 👎",
        thread_ts=ts,
        show_thumbs_up_feedback=(vote_type == "up"),
        show_thumbs_down_feedback=(vote_type == "down")
    )

    if vote_type=="up": 
        _vote_up_count+=1
    else: 
        _vote_down_count+=1
    save_stats()

def track_usage(uid, thread_ts, cmd=None):
    global _unique_users
    now=time.time()
    _active_sessions[thread_ts]=now
    _last_activity[thread_ts]=now
    before=len(_unique_users)
    _unique_users.add(uid)
    if len(_unique_users)>before: save_stats()
    if cmd: _command_counts[cmd]=_command_counts.get(cmd,0)+1

def get_bot_stats():
    return (
        "📊 *Bot Usage Stats*\n"
        f"• *Total calls:* {USAGE_STATS['total_calls']}\n"
        f"• *Analyze calls:* {USAGE_STATS['analyze_calls']} (follow-ups: {USAGE_STATS['analyze_followups']})\n"
        f"• *General calls:* {USAGE_STATS['general_calls']} (follow-ups: {USAGE_STATS['general_followups']})\n"
        f"• *PDF exports:* {USAGE_STATS['pdf_exports']}\n\n"
        f"👍 *{_vote_up_count}*   👎 *{_vote_down_count}*"
    )

def process_conversation(client: WebClient, event, text: str):
    ch      = event["channel"]
    ts      = event["ts"]
    thread  = event.get("thread_ts") or ts
    uid     = event["user"]

    # Expiration check
    now = time.time()
    last = _last_activity.get(thread)
    if last and now - last > _EXPIRATION_SECONDS:
        _memories.pop(thread, None)
        _last_activity.pop(thread, None)
        _active_sessions.pop(thread, None)
        THREAD_ANALYSIS_BLOBS.pop(thread, None)  # NEW: drop saved blob on expiry
        send_message(
            client, ch,
            f"⚠️ Conversation expired ({mins}m). Start a new one.",
            thread_ts=thread, user_id=uid
        )
        return

    # Track usage
    is_followup = (thread != ts)
    save_stats()

    # 1) Strip bot mention
    cleaned = re.sub(r"<@[^>]+>", "", text).strip()
    # 2) Unwrap URLs
    normalized = re.sub(
        r"<(https?://[^>|]+)(?:\|[^>]+)?>", r"\1", cleaned
    ).strip()
    normalized = normalized.replace("’","'").replace("‘","'").replace("“",'"').replace("”",'"')
    m_prod = re.match(r"^-\s*(?:g\s+)?product\s+(.+)$", normalized, re.IGNORECASE)
    if m_prod:
        product_query = m_prod.group(1).strip()
        # Try to build a deterministic profile from Excel tables
        profile_text = get_product_profile(product_query, thread)
        if profile_text:
            # count as "general" usage (consistent with your -org branch)
            if not is_followup:
                USAGE_STATS["general_calls"] += 1
            else:
                USAGE_STATS["general_followups"] += 1
            save_stats()

            send_message(client, ch, profile_text, thread_ts=thread, user_id=uid)
            return
        else:
            # Fallback: ask global KB as a natural question
            # (this leverages your existing RAG + LLM grounding)
            reply = query_global_kb(f"full_product_profile::{product_query}", thread)
            if not is_followup:
                USAGE_STATS["general_calls"] += 1
            else:
                USAGE_STATS["general_followups"] += 1
            save_stats()

            send_message(client, ch, reply, thread_ts=thread, user_id=uid)
            return
    m_kb = re.match(r"^(?:-org|-org:|-askorg|-ask:)\s*(.+)$", normalized, re.IGNORECASE)
    if m_kb:
        question = m_kb.group(1).strip()

        # NEW: pre-analyze the question (spelling/clarity only; JSON-guardrailed; no hallucinations)
        from chains.preanalyze import preanalyze_question
        question = preanalyze_question(question)
        reply = query_global_kb(question, thread)

        # existing stats pattern (keep exactly as you use it for general Q&A)
        if not is_followup:
            USAGE_STATS["general_calls"] += 1
        else:
            USAGE_STATS["general_followups"] += 1
        save_stats()

        send_message(client, ch, reply, thread_ts=thread, user_id=uid)
        return

    logging.debug("🔔 Processing: %s", resolve_user_mentions(client, cleaned).strip())
    if is_followup and (thread in ANALYSIS_THREADS) and THREAD_ANALYSIS_BLOBS.get(thread):
        try:
            focused = custom_chain.invoke({
                "messages": THREAD_ANALYSIS_BLOBS[thread],
                "instructions": normalized
            }).strip()
        except Exception:
            # graceful fallback
            focused = process_message_mcp(normalized, thread)

        USAGE_STATS["analyze_followups"] += 1
        save_stats()
        send_message(client, ch, focused, thread_ts=thread, user_id=uid)
        return

    # Follow-up analysis in threads
    if is_followup and (thread in ANALYSIS_THREADS) and THREAD_ANALYSIS_BLOBS.get(thread):
        try:
            focused = custom_chain.invoke({
                "messages": THREAD_ANALYSIS_BLOBS[thread],
                "instructions": normalized
            }).strip()
        except Exception:
            # graceful fallback
            focused = process_message_mcp(normalized, thread)

        USAGE_STATS["analyze_followups"] += 1
        save_stats()
        send_message(client, ch, focused, thread_ts=thread, user_id=uid)
        return
    
    # Help command
    if resolve_user_mentions(client, cleaned).strip() == "" and not event.get("files"):
        send_message(
            client,
            ch,
            ":wave: Hello! Here's how you can use me:\n"
            "- Paste a Slack thread URL along with a keyword like 'analyze', 'summarize', or 'explain' to get a formatted summary of that thread.\n"
            "- Or simply mention me and ask any question to start a chat conversation.\n"
            "- Reply inside a thread to continue the conversation with memory.",
            thread_ts=thread,
            user_id=uid,
        )
        return

    # Stats command
    if "stats" in cleaned.lower():
        send_message(
            client, ch, get_bot_stats(),
            thread_ts=thread, user_id=uid
        )
        return

    USAGE_STATS["total_calls"] += 1

    # Usage guide command
    normalized_text = resolve_user_mentions(client, cleaned).strip().lower()
    if normalized_text in ("usage", "help"):
        send_message(
            client,
            ch,
            get_usage_guide(),
            thread_ts=thread,
            user_id=uid
        )
        return                                                                                 

    # Thread analysis
    m_ch = re.match(
    r'^(?:analyze|analyse|summarize|summarise|explain)\s+<?#?([A-Za-z0-9_-]+)(?:\|[^>]*)?>?$',
    normalized,
    re.IGNORECASE
)
    if m_ch:
        raw = m_ch.group(1)

        # Try to locate the channel across BOTH workspaces
        found = ROUTER.find_channel_anywhere(raw)
        if not found:
            send_message(
                client, ch,
                f"❌ No channel named or ID *{raw}* found in either workspace.",
                thread_ts=thread, user_id=uid
            )
            return

        target_team_id, channel_id = found

        USAGE_STATS["analyze_calls"] += 1
        save_stats()

        # Run analysis using the correct workspace client
        try:
            target_client = get_client_for_team(target_team_id)

            # Resolve channel name in the target workspace (fall back to ID on error)
            try:
                ch_info = target_client.conversations_info(channel=channel_id)["channel"]
                channel_name = ch_info.get("name") or ch_info.get("name_normalized") or channel_id
            except Exception as e:
                logger = logging.getLogger()
                logger.debug(f"Failed to fetch channel info for {channel_id} in {target_team_id}: {e}")
                channel_name = channel_id

            # Resolve team (workspace) friendly name via auth_test() (fall back to team id)
            try:
                auth_resp = target_client.auth_test()
                team_name = auth_resp.get("team") or auth_resp.get("url", "").split("//")[-1].split(".")[0] or target_team_id
            except Exception as e:
                logger = logging.getLogger()
                logger.debug(f"auth_test failed for team ({team_name}) {target_team_id}: {e}")
                team_name = target_team_id

            # NEW: Progress card for channel analysis (post progress to the user's DM 'ch')
            card = ProgressCard(
                client=target_client,
                channel=ch,
                thread_ts=thread,
                title=f"Analyzing Channel (#{channel_name})"  # #{raw} for channel Id
            )
            card.start("Fetching channel messages…")

            def _run_with_progress(c: WebClient):
                return analyze_entire_channel(
                    c,
                    channel_id,
                    thread,
                    # pass progress + time-bump callbacks just like thread analysis
                    progress_card_cb=lambda pct, note: card.set(pct, note),
                    time_bump=lambda: card.maybe_time_bumps(),
                )

            # If you want the same cross-workspace fallback pattern:
            # summary_team_id, summary = ROUTER.try_call(target_team_id, _run_with_progress)
            # Otherwise, just call directly:
            summary = _run_with_progress(target_client)

            summary = summary.replace("[DD/MM/YYYY HH:MM UTC]", "").replace("*@username*", "").strip()
            card.finish(ok=True, note="Completed.")

            send_message(
                get_client_for_team(target_team_id),
                ch if ch.startswith("D") else ch,
                summary,
                thread_ts=thread,
                user_id=uid,
                export_pdf=True  # keep parity with thread export behavior if desired
            )

            _get_memory(thread).save_context(
                {"human_input": f"ANALYZE #{channel_id} (team {target_team_id})"},
                {"output": summary}
            )

        except Exception as e:
            try:
                card.finish(ok=False, note="Failed.")
            except Exception:
                pass
            send_message(
                client, ch,
                (
                    f"❌ *Failed to process channel* `{channel_id}` (team `{target_team_id}`):\n\n"
                    f"`{e}`\n\n"
                    "*Tips:*\n"
                    "• Ensure the bot is invited to that channel in its workspace.\n"
                    "• For private channels, invite the bot explicitly."
                ),
                thread_ts=thread, user_id=uid
            )

        return

    m = re.search(r"https://[^/]+/archives/([^/]+)/p(\d+)", normalized, re.IGNORECASE)
    if m:
        # if initial analysis → analyze_calls + track thread
        if not is_followup:
            USAGE_STATS["analyze_calls"] += 1
            ANALYSIS_THREADS.add(thread)
        else:
            USAGE_STATS["analyze_followups"] += 1
        save_stats()

        cid    = m.group(1)
        raw    = m.group(2)
        ts10   = raw[:10] + "." + raw[10:]
        cmd    = normalized.replace(m.group(0), "").strip().lower()

        try:
        # Use only the model card (Block Kit)
            export_pdf = False
            card = ProgressCard(client, ch, thread, title="Thread analysis")
            card.start("Fetching Slack messages…")

            def _run_with_progress(c: WebClient):
                if cid in FORMATTED_CHANNELS:
                    return analyze_slack_thread(
                        c, cid, ts10,
                        instructions=cmd,
                        default= True,
                        progress_card_cb=lambda pct, note: card.set(pct, note),
                        time_bump=lambda: card.maybe_time_bumps(),
                    )
                return analyze_slack_thread(
                        c, cid, ts10,
                        instructions=cmd,
                        default=False,
                        progress_card_cb=lambda pct, note: card.set(pct, note),
                        time_bump=lambda: card.maybe_time_bumps(),
                    )

            detected_team = detect_real_team_from_event(None, event)
            target_team_id, summary = ROUTER.try_call(detected_team, _run_with_progress)

            summary = summary.replace("[DD/MM/YYYY HH:MM UTC]", "").replace("*@username*", "").strip()
            card.finish(ok=True)

            send_message(
                get_client_for_team(target_team_id),
                ch,
                summary,
                thread_ts=thread,
                user_id=uid,
                export_pdf=(cid in FORMATTED_CHANNELS)
            )
            send_message(
                get_client_for_team(target_team_id),
                ch,
                "💬 Want a deeper dive? Reply in *this thread* with your question "
                "(e.g., *explain the timeline*, *why did we escalate*, *expand Business Impact*).",
                thread_ts=thread,
                user_id=uid
            )
            _get_memory(thread).save_context(
                {"human_input": f"{cmd.upper() or 'ANALYZE'} {ts10} (team {target_team_id})"},
                {"output": summary}
            )
        except Exception as e:
            try:
                card.finish(ok=False, note="Failed.")
            except Exception:
                pass
            send_message(
                client, ch,
                f"❌ Could not process thread in either workspace: {e}",
                thread_ts=thread, user_id=uid
            )
        return
    
# -------- Starts: Modified RAG Logic with Excel Table Lookup Handler --------

    # --- Excel Table Q&A ---
    if thread in EXCEL_TABLES:
        df = EXCEL_TABLES[thread]
        answer = answer_from_excel_super_dynamic(df, normalized)
        if answer:
            reply = answer
        else:
            # Fallback to RAG/LLM as before
            vs = THREAD_VECTOR_STORES[thread]
            try:
                retrieved_docs = vs.query(normalized, k=30)
            except Exception:
                retrieved_docs = []
            if retrieved_docs:
                context = "\n".join(doc.page_content for doc in retrieved_docs)
                prompt = (
                    f"You are a helpful data assistant. Here is data from an Excel table:\n"
                    f"{context}\n\n"
                    f"User question: {normalized}\n"
                    "Only answer using the data above. If the answer is not present, say 'I can't find any match in the file.'"
                )
                reply = process_message_mcp(prompt, thread)
            else:
                reply = (
                    "I can't find any match in the file, here is from my memory:\n\n"
                    f"{process_message_mcp(normalized, thread)}"
                )

    else:
        # --- Your existing RAG logic for other files ---
        vs = THREAD_VECTOR_STORES.get(thread)
        if vs and vs.index is not None:
            try:
                retrieved_docs = vs.query(normalized, k=3)
            except Exception:
                retrieved_docs = []

            if retrieved_docs:
                rag_lines = []
                for doc in retrieved_docs:
                    fname = doc.metadata.get("file_name", "unknown")
                    idx   = doc.metadata.get("chunk_index", 0)
                    snippet = doc.page_content.replace("\n", " ")[:300].strip()
                    rag_lines.append(f"File: *{fname}* (chunk {idx})\n```{snippet}...```")

                rag_context = "\n\n".join(rag_lines)
                final_input = (
                    f"Here are relevant excerpts from the file uploaded in this thread:\n\n"
                    f"{rag_context}\n\nUser: {normalized}"
                )
                reply = process_message_mcp(final_input, thread)
            else:
                reply = (
                    "I can't find any match in that file, here is from my memory:\n\n"
                    f"{process_message_mcp(normalized, thread)}"
                )
        else:
            reply = process_message_mcp(normalized, thread)

    #  reply for the excel table or RAG lookup
    if reply:
        # Track usage and stats
        if not is_followup:
            USAGE_STATS["general_calls"] += 1
        else:
            if thread in ANALYSIS_THREADS:
                USAGE_STATS["analyze_followups"] += 1
            else:
                USAGE_STATS["general_followups"] += 1
        save_stats()

        # sent the reply to the user
        send_message(
            client, ch, reply,
            thread_ts=thread, user_id=uid
        )
# -------- Ends: Modified RAG Logic with Excel Table Lookup Handler --------

# ── File share handler ──
# Replace your handle_file_share function with this corrected version:

@app.event({"type": "message", "subtype": "file_share"})
def handle_file_share(body, event, client: WebClient, logger):
    real_team = detect_real_team_from_event(body, event)

    logger.debug(f"Handling file share for team {real_team!r}")
    client = get_client_for_team(real_team)
    files = event.get("files", [])
    if not files:
        return
    file_obj = files[0]
    file_id = file_obj["id"]
    channel_id = event["channel"]
    user_id = event.get("user")
    file_name = file_obj.get("name", "")
    thread_ts = event.get("thread_ts") or event.get("ts")

    # Supported file types
    supported = {"pdf", "docx", "doc", "txt", "md", "csv", "py", "xlsx", "xls"}
    ext = file_name.rsplit(".", 1)[-1].lower() if "." in file_name else ""
    
    if ext not in supported:
        send_message(
            client,
            channel_id,
            (
                f"⚠️ Oops—I can't handle *.{ext}* files yet. "
                "Right now I only support:\n"
                "• PDF (.pdf)\n"
                "• Word documents (.docx, .doc)\n"
                "• Plain-text & Markdown (.txt, .md)\n"
                "• CSV files (.csv)\n"
                "• Python scripts (.py)\n"
                "• Excel files (.xlsx, .xls)"
            ),
            thread_ts=thread_ts,
            user_id=user_id
        )
        return

    # --- Fetch file info from Slack FIRST ---
    try:
        resp = client.files_info(file=file_id)
        file_info = resp["file"]
    except SlackApiError as e:
        logger.error(f"files_info failed: {e.response['error']}")
        return

    # --- Check for Innovation Report ---
    parent_text = ""
    # Try to get text from the event that triggered this file share
    if "text" in event:
        parent_text = event.get("text", "")
    # Also check if there's a parent message in the body
    elif body and "event" in body and "text" in body["event"]:
        parent_text = body["event"].get("text", "")
    
    # Use the new function from file_utils
    from utils.file_utils import check_and_handle_innovation_report
    if check_and_handle_innovation_report(ext, parent_text, client, file_info, channel_id, thread_ts, user_id):
        return

    # --- Send "Indexing now..." message for regular files ---
    send_message(
        client,
        channel_id,
        f":loadingcircle: Received *{file_info.get('name')}*. Indexing now…",
        thread_ts=thread_ts,
        user_id=user_id
    )

    # --- Download and process the file ---
    try:
        local_path = download_slack_file(client, file_info)
        raw_text = extract_text_from_file(local_path)
    except Exception as e:
        logger.exception(f"Error retrieving file {file_id}: {e}")
        send_message(
            client, channel_id,
            f"❌ Failed to download *{file_info.get('name')}*: {e}",
            thread_ts=thread_ts, user_id=user_id
        )
        return

    # --- Excel-specific logic for regular Excel processing ---
    if ext in ("xlsx", "xls"):
        try:
            df = extract_excel_as_table(local_path)
            EXCEL_TABLES[thread_ts] = df
            docs = dataframe_to_documents(df, file_name)
            if thread_ts not in THREAD_VECTOR_STORES:
                safe_thread = thread_ts.replace(".", "_")
                THREAD_VECTOR_STORES[thread_ts] = FaissVectorStore(
                    index_path=f"data/faiss_{safe_thread}.index",
                    docstore_path=f"data/docstore_{safe_thread}.pkl"
                )
            vs = THREAD_VECTOR_STORES[thread_ts]
            vs.add_documents(docs)
        except Exception as e:
            logger.exception(f"Error parsing Excel file {file_name}: {e}")
            send_message(
                client, channel_id,
                f"❌ Failed to parse Excel file: {e}",
                thread_ts=thread_ts, user_id=user_id
            )

    # --- For all files: fallback to text chunking for RAG ---
    if not raw_text.strip():
        send_message(
            client, channel_id,
            f"⚠️ I couldn't extract any text from *{file_info.get('name')}*.",
            thread_ts=thread_ts, user_id=user_id
        )
        return

    if thread_ts not in THREAD_VECTOR_STORES:
        safe_thread = thread_ts.replace(".", "_")
        THREAD_VECTOR_STORES[thread_ts] = FaissVectorStore(
            index_path=f"data/faiss_{safe_thread}.index",
            docstore_path=f"data/docstore_{safe_thread}.pkl"
        )
    vs = THREAD_VECTOR_STORES[thread_ts]

    splitter = RecursiveCharacterTextSplitter(chunk_size=5000, chunk_overlap=500)
    chunks = splitter.split_text(raw_text)
    docs = [
        Document(
            page_content=chunk,
            metadata={
                "file_name": file_info.get("name"),
                "file_id": file_id,
                "chunk_index": i
            }
        )
        for i, chunk in enumerate(chunks)
    ]

    logger.debug(f"Starting background indexing for team {real_team}")
    threading.Thread(
        target=index_in_background,
        args=(vs, docs, client, channel_id, thread_ts, user_id, file_info.get("name"), real_team, ext),
        daemon=True
    ).start()

# App mention handler: handles mentions and routes file uploads if present
@app.event("message")
def handle_direct_message(body,event, client: WebClient, logger):
   # pick the real workspace:
    real_team = detect_real_team_from_event(body, event)

    client = get_client_for_team(real_team)
    # ignore messages with subtypes (e.g. file_share, bot_message, etc.)
    if event.get("subtype"):
        return

    # only handle IM (direct message) channels
    if event.get("channel_type") != "im":
        return

    # now your normal chat flow
    text       = event.get("text", "").strip()
    channel_id = event["channel"]
    user_id    = event["user"]
    thread_ts  = event.get("ts")

    # if you want the “help on empty text” behavior:
    if not text:
        send_message(
            client, channel_id,
            ":wave: Hi there! Just mention me in a channel or ask me something right here.",
            thread_ts=thread_ts, user_id=user_id
        )
        return

    # hand off to your RAG/chat engine exactly as you do in handle_app_mention
    process_conversation(client, event, text)
@app.event("app_mention")
def handle_app_mention(body, event, say, client, logger):
    real_team = detect_real_team_from_event(body, event)

    # 2) rebind your client
    client = get_client_for_team(real_team)
    # If a file is attached during the mention, treat it as file_share
    if event.get("files"):
        # Pass body as well to handle_file_share
        return handle_file_share(body, event, client, logger)
    # Otherwise, normal conversation
    process_conversation(client, event, event.get("text", "").strip())

def do_analysis(body, event: dict, client: WebClient):
    """
    Unified entry point to trigger analysis from buttons/modals.
    Assumes `client` is already team/workspace-aware.
    """
    try:
        text = event.get("text", "").strip()
        if not text:
            return

        # If files are attached, treat as file upload
        if event.get("files"):
            # Note: handle_file_share expects 'body', so pass it if available
            return handle_file_share(body or {}, event, client, logging.getLogger())

        # Otherwise, process as normal conversation/analysis
        process_conversation(client, event, text)

    except Exception as e:
        logger = logging.getLogger()
        logger.error(f"Error in do_analysis: {e}")
        # Try to notify user if possible
        user_id = event.get("user")
        if user_id:
            try:
                client.chat_postMessage(
                    channel=user_id,
                    text=":x: Something went wrong while processing your request."
                )
            except:
                pass

# def do_analysis(body,event: dict, client: WebClient):
#     real_team = detect_real_team_from_event(body, event)

#     process_conversation(client, event, event["text"])
#     # 2) rebind your client
#     client = get_client_for_team(real_team)
#     # If a file is attached during the mention, treat it as file_share
#     if event.get("files"):
#         return handle_file_share(event, client)
#     # Otherwise, normal conversation
#     process_conversation(client, event, event.get("text", "").strip())


@app.event("app_home_opened")
def update_home_tab(client, event, logger):
    user_id = event["user"]
    try:
        client.views_publish(
            user_id=user_id,
            view={
                "type": "home",
                "callback_id": "home_view",
                "blocks": [
                    # Logo
                    # {
                    #     "type": "image", 
                    #     "image_url": "https://raw.githubusercontent.com/IBM-OSS-Support/GenAI-Slack-Thread-Reader-and-Chat-Bot/1794440cf5e935e5e0c2ac8bf76cb7c81a03f77e/utils/assets/images/ask-support-bot-icon-100x100_white.png", 
                    #     "alt_text": "Ask-Support-Bot-Logo"
                    # },
                    
                    # Header
                    {
                        "type": "header", 
                        "text": 
                        {
                            "type": "plain_text", 
                            "text": "Ask-Support-Bot", 
                            "emoji": True
                        }
                    },
                    # Version
                    {
                        "type": "context",
                        "elements": [
                            {
                                "type": "mrkdwn",
                                "text": "<https://github.com/IBM-OSS-Support/GenAI-Slack-Thread-Reader-and-Chat-Bot/blob/1794440cf5e935e5e0c2ac8bf76cb7c81a03f77e/Release-note.md|_v2.2.0_ > \n\n"
                            }
                        ]
                    },
                    # Welcome section
                    {
                        "type": "section", 
                        "text": 
                        {
                            "type": "mrkdwn",
                            "text": (
                                "👋 *Welcome!* I'm your *Ask-Support* Bot, here to help you with all your support needs.\n\n\n"
                            )
                        }
                    },
                    {
                        "type": "context",
                        "elements": [
                            {
                                "type": "mrkdwn",
                                "text": "I'm an AI-powered Slack bot built on IBM’s Granite LLM that analyze and summarizes escalation threads in real time, highlights key actions and decisions, and lets you ask follow-up questions instantly."
                                        # "Ask-Support Slack bot is built on generative AI powered by the latest IBM Granite Large Language Model to read and analyze support escalation slack threads in real time and summarize discussions, highlight action items, and decision."
                                        # "It also provide an AI chat interface to ask additional questions about the escalation thread or any question instantly in the IBM Data and AI or IBM Software workspace."
                            }
                        ]
                    },

                    {"type": "divider"},

                    # How to use Me
                    {
                        "type": "header",
                        "text": {
                            "type": "plain_text",
                            "text": "🚀  How to use Me.. \n\n",
                            "emoji": True
                        }
                    },

                    {"type": "divider"},

                    # Chat method instructions
                    {
                        "type": "section", 
                        "text": 
                        {
                            "type": "mrkdwn",
                            "text": "💬 Using Chat Method (*Through Ask-Support App):* \n\n"
                        }
                    },
                    { "type": "section",
                      "text": {
                            "type": "mrkdwn",
                            "text": (
                                "• Click on `+ Add apps` button → Type *_Ask-Support_* in the Search Box → Click on *_Ask-Support_* app → Click on `Open App`.\n"
                                "• For Analyze Thread: Type `analyze` then paste `thread URL` in the textbox. (eg: `analyze https://example.slack.com/archives/CXXXXXX/p12345678`).\n" 
                                "• For Analyze Channel: Type `analyze` then type/paste `channel-name` in the textbox.\n"
                                "• Type Keywords like `explain` or `summarize` to break down details instantly.\n"
                            )
                        }
                    },

                    {"type": "divider"},

                    # Invite instructions
                    {
                        "type": "section", 
                        "text": 
                        {
                            "type": "mrkdwn",
                            "text": "✈️ Invite me to a channel: \n"
                        }
                    },
                    {
                        "type": "section", 
                        "block_id": "invite_info", 
                        "text": 
                        {
                            "type": "mrkdwn",
                            "text": (
                                "• In your channel, type `/invite @Ask-Support` in the textbox → Click `➤` or Press Return/Enter button.\n"
                                "• In your channel, type `@Ask-Support` and send → when Slackbot asks (`Add Them` or `Do Nothing`), click “Add them” to invite me.\n"
                            )
                        }
                    },

                    {"type": "divider"},

                    # Try it from here
                    {
                        "type": "header",
                        "text": {
                            "type": "plain_text",
                            "text": "📌 Try It From Here. \n\n",
                            "emoji": True
                        }
                    },
                    
                    {"type": "divider"},

                    # Public channel selector
                    {
                        "type": "section", 
                        "text": 
                        {
                            "type": "mrkdwn",
                            "text": "*Use Case: Add me to a public channel*"
                        }
                    },
                    {
                        "type": "context",
                        "elements": [
                            {
                                "type": "mrkdwn",
                                "text": "_Select *#channel-name* from below Dropdown List to Join This Channel_"
                            }
                        ]
                    },
                    {
                        "type": "actions", 
                        "block_id": "public_invite",
                        "elements": 
                        [
                            {
                                "type": "conversations_select",
                                "action_id": "select_channel_to_join",
                                "placeholder": 
                                {
                                    "type": "plain_text", 
                                    "text": "Select a channel…", 
                                    "emoji": True
                                },
                                "filter": 
                                {
                                    "include": ["public", "private"]
                                }
                            }
                        ]
                    },

                    {"type": "divider"},

                    # Use Case: Analyze Channel
                    {
                        "type": "section", 
                        "block_id": "channel_section", 
                        "text": 
                        {
                            "type": "mrkdwn",
                            "text": (
                                "*Use Case: Analyze a Channel*\n\n"
                            )
                        }
                    },
                    {
                        "type": "context",
                        "elements": [
                            {
                                "type": "mrkdwn",
                                "text": "_Select #channel-name from Dropdown below, then click *Analyze Channel* Button._"
                            }
                        ]
                    },
                    {
                        "type": "actions", 
                        "block_id": "channel_input_block", 
                        "elements": [
                            {
                                "type": "conversations_select",
                                "action_id": "analyze_channel_select",
                                "placeholder": 
                                {
                                    "type": "plain_text", 
                                    "text": "Select a channel…"
                                },
                                "filter": 
                                {
                                    "include": ["public", "private"]
                                }
                            },
                            {
                                "type": "button", 
                                "text": 
                                {
                                    "type": "plain_text", 
                                    "text": "🚀 Analyze Channel"
                                }, 
                                "style": "primary", 
                                "action_id": "analyze_channel_button"}
                        ]
                    },
                    {"type": "divider"},

                    # Use Case: Analyze Thread
                    {
                        "type": "section", 
                        "block_id": "thread_section", 
                        "text": {"type": "mrkdwn",
                            "text": (
                                "*Use Case: Analyze a Thread*\n\n"
                            )
                        }
                    },
                    {
                        "type": "context",
                        "elements": [
                            {
                                "type": "mrkdwn",
                                "text": "_Paste a thread URL in the box below, then click *Analyze Thread* Button._"
                            }
                        ]
                    },
                    {
                        "type": "input",
                        "block_id": "thread_input",
                        "element": {
                            "type": "plain_text_input",
                            "action_id": "thread_url_input",
                            "multiline": True,
                            "placeholder": {
                            "type": "plain_text",
                            "text": "Paste full thread URL here (e.g., https://example.slack.com/archives/CXXXXXX/p12345678)"
                            }
                        },
                        "label": {
                            "type": "plain_text",
                            "text": " "
                        }
                    },
                    {
                        "type": "actions", 
                        "block_id": "thread_actions", 
                        "elements": [
                            {
                                "type": "button", 
                                "text": 
                                {
                                    "type": "plain_text", 
                                    "text": "🚀 Analyze Thread"
                                }, 
                                "style": "primary", 
                                "action_id": "analyze_thread_button"
                            }
                        ]
                    },
                    {"type": "divider"},

                    {
                        "type": "rich_text",
                        "elements": [
                            # Features summary
                            {
                                "type": "rich_text_section",
                                "elements": [
                                    {
                                        "type": "text",
                                        "text": "⭐️ Features at a glance: \n",
                                        "style": {
                                            "bold": True
                                        }
                                    }
                                ]
                            },
                            {
                                "type": "rich_text_preformatted",
                                "elements": [
                                    {
                                        "type": "text",
                                        "text": "\n• Thread & channel summarization\n"
                                                "• PDF/TXT/CSV/XLSX parsing & Q&A\n"
                                                "• Multi-language translation\n"
                                                "• Export summaries as PDF\n"
                                                "• Instant chat responses\n\n"
                                                "📜 Use Cases: \n"
                                                "_______________\n"
                                                "1️⃣ Document Q&A: \n"
                                                "• Upload PDF, TXT, CSV, or XLSX files in a DM.\n"
                                                "• Start a thread and ask questions about the document contents.\n\n"
                                                "2️⃣ General Q&A: \n"
                                                "• Ask me anything in a DM or mention me in a channel.\n"
                                                "• I'll respond based on my training and the latest data.\n\n"
                                                "3️⃣ Persistent Knowledge Base: \n"
                                                "• Access your already-loaded, org-wide knowledge base right from a DM or channel.\n"
                                                "• Use the `-org` command at the start of your message, followed by your question."

                                    }
                                ]
                            },
                        ]
                    },
                    # FAQ Section
                    {
                        "type": "header", 
                        "text": 
                        {
                            "type": "plain_text", 
                            "text": "🌀 Frequently Asked Questions", 
                            "emoji": True
                        }
                    },
                    
                    {
                        "type": "section",
                        "text": {
                            "type": "mrkdwn",
                            "text": (
                                "*Q1. I tried to analyze a thread or channel, but it's not working.*\n"
                                "Make sure the bot has been *_invited to that channel_* first. "
                                "Without being a member, the bot cannot access messages or perform analysis. "
                                "Invite it using `/invite @Ask-Support`."
                            )
                        }
                    },

                    {"type": "divider"},

                    {
                        "type": "section",
                        "text": {
                            "type": "mrkdwn",
                            "text": (
                                "*Q2. I uploaded a file, but it didn’t give a proper response.*\n"
                                "Currently, the bot supports *_PDF, TXT, CSV, and XLSX_* files only. "
                                "Other file formats like DOCX or PPTX are not yet supported — stay tuned for future updates."
                            )
                        }
                    },

                    {"type": "divider"},

                    {
                        "type": "section",
                        "text": {
                            "type": "mrkdwn",
                            "text": (
                                "*Q3. I asked a question in a channel, but the bot didn’t reply.*\n"
                                "*When messaging *in a channel*, always *_@mention the bot_* "
                                "(e.g., `@Ask-Support summarize this thread`). "
                                "In DMs, you don’t need to mention it. "
                                "In thread replies inside a channel, also ensure you mention the bot to trigger its response."
                            )
                        }
                    },
                    # Footer / Help
                    # {"type": "context", "elements": [
                    #     {"type": "mrkdwn", "text": (
                    #         "💡 Need help? Type `help` in a DM or visit <https://example.com/docs|our docs>."
                    #     )}
                    # ]}
                ]
            }
        )
    except Exception as e:
        logger.error(f"Failed to publish home tab for {user_id}: {e}")

# Public invite handler remains the same
@app.action("select_channel_to_join")
def handle_conversation_select(ack, body, client, logger):
    ack()
    user_id = body["user"]["id"]
    selected_channel = body["actions"][0]["selected_conversation"]
    requesting_team = detect_real_team_from_event(body, body.get("container", {}) or {})  # best-effort (may be None)

    logger.info(f"User {user_id} requested bot join for channel {selected_channel!r}")

    # Try to find which workspace actually has that channel by iterating configured clients.
    success = False
    errors = []
    for tid, candidate_client in ROUTER.iter_clients_with_priority(requesting_team):
        try:
            # First verify channel exists in this workspace
            # conversations_info will raise SlackApiError if not found/permission denied
            candidate_client.conversations_info(channel=selected_channel)
        except Exception as e:
            # Not in this workspace (or no permission) — try next
            logger.debug(f"Channel {selected_channel} not found or inaccessible in team {tid}: {e}")
            errors.append((tid, str(e)))
            continue

        # If we reach here the channel belongs to this workspace / is accessible with this client
        try:
            # Determine public vs private: conv.info gives 'is_private'
            info = candidate_client.conversations_info(channel=selected_channel)["channel"]
            is_private = info.get("is_private", False)

            if not is_private:
                # Public channel: bot can join itself
                candidate_client.conversations_join(channel=selected_channel)
                msg = f"✅ I joined <#{selected_channel}>. You can see me in the channel." # in team `{tid}`."
                candidate_client.chat_postMessage(channel=selected_channel, text="👋 Hey — I’m here to help!\n _For Usage Instructions: type `@Ask-Support help`._")
                client.chat_postMessage(channel=user_id, text=msg)
                logger.info(msg)
                success = True
                break
            else:
                # Private channel: invite the bot user (requires the token we used to match workspace)
                bot_user_id = candidate_client.auth_test()["user_id"]
                # Invite the bot user (the caller of invite must have permission; this will often succeed when using workspace bot token)
                candidate_client.conversations_invite(channel=selected_channel, users=bot_user_id)
                msg = f"✅ I was invited to the private channel <#{selected_channel}>. You can see me in the channel." # in team `{tid}`."
                candidate_client.chat_postMessage(channel=selected_channel, text="👋 I was added — ready to help!\n _For Usage Instructions: type `@Ask-Support help`._")
                client.chat_postMessage(channel=user_id, text=msg)
                logger.info(msg)
                success = True
                break

        except Exception as e:
            # permission or other failure; include Slack error if available
            err_text = getattr(e, "response", {}).get("error") if hasattr(e, "response") else str(e)
            logger.error(f"Failed to add bot to channel {selected_channel} in team {tid}: {err_text}")
            errors.append((tid, err_text or str(e)))
            # do not return yet — maybe another workspace contains the channel

    if not success:
        # build helpful error message
        details = "\n".join([f"- team `{tid}`: `{err}`" for tid, err in errors[:5]])
        client.chat_postMessage(
            channel=user_id,
            text=(
                ":x: I wasn’t able to add me to that channel. Possible reasons:\n"
                "• The app isn't installed in the target workspace.\n"
                "• The bot token for that workspace is missing or lacks required scopes.\n"
                "• The channel is private and invites are restricted.\n\n"
                f"Tries attempted (sample):\n{details}\n\n"
                "Ask an admin to install the app in the other workspace or ensure the bot has `conversations.join` / `conversations.invite` scopes."
            )
        )

@app.action("analyze_button")
def handle_analyze_button(ack, body, client, logger):
    # 1️⃣ Acknowledge right away so Slack doesn’t complain
    ack()

    try:
        # 2️⃣ Pull the selected channel ID from the conversations_select
        state_values = body["view"]["state"]["values"]
        channel_id   = state_values["channel_input"]["channel_select"]["selected_conversation"]

        # 3️⃣ Build your “fake” message event to kick off the same analysis flow
        action_ts = body["actions"][0]["action_ts"]
        fake_event = {
            "type":    "message",
            "user":    body["user"]["id"],
            "text":    f"analyze <#{channel_id}>",
            "channel": body["user"]["id"],
            "ts":      action_ts,
        }

        # 4️⃣ Hand it off to your unified analysis routine
        do_analysis(None, fake_event, client)

    except Exception as e:
        logger.error(f"Error in analyze_button handler: {e}")
        # (optional) notify the user:
        client.chat_postMessage(
            channel=body["user"]["id"],
            text=":warning: Oops, something went wrong trying to analyze that channel."
        )

# @app.action("select_channel_to_join")
# def handle_conversation_select(ack, body, client, logger):
#     ack()
#     user_id = body["user"]["id"]
#     channel_id = body["actions"][0]["selected_conversation"]
#     try:
#         if channel_id.startswith("C"):
#             client.conversations_join(channel=channel_id)
#         else:
#             bot_id = client.auth_test()["user_id"]
#             client.conversations_invite(channel=channel_id, users=bot_id)
#         client.chat_postMessage(channel=channel_id, text="👋 Hey! I’m here to help track tasks.")
#         client.chat_postMessage(channel=user_id, text=f"✅ I’ve been added to <#{channel_id}>")
#     except SlackApiError as e:
#         logger.error(e)
#         client.chat_postMessage(channel=user_id, text=f":x: Couldn’t add me: `{e.response['error']}`")

# Analyze Channel Select Menu
@app.action("analyze_channel_select")
def handle_home_analyze_select(ack, body, logger):
    """
    Minimal handler for the Home tab 'Analyze Channel' conversations_select.
    IMPORTANT: ack() must be called immediately to avoid Slack showing the spinner/warning.
    """
    try:
        # ACK first, always (very fast)
        ack()

        # Safely extract what user picked (do work only after ack)
        user_id = body.get("user", {}).get("id")
        actions = body.get("actions", []) or []
        selected = None
        if actions:
            selected = actions[0].get("selected_conversation")  # channel id like C012345
        logger.info("Home dropdown selection by %s -> %s", user_id, selected)

        # Optional: cache selection so analyze_button can read it (safe, in-memory)
        if user_id and selected:
            USER_SELECTED_CHANNELS[user_id] = selected

        # DON'T do any heavy work here, and DON'T call views_publish() synchronously.
        # If you need to update the Home view, schedule that after ack in background.
    except Exception as e:
        # ack() already called; exceptions here won't trigger the warning icon.
        logger.exception("Error in analyze_channel_select handler: %s", e)

# Analyze Thread button
@app.action("analyze_thread_button")
def handle_analyze_thread_button(ack, body, client, logger):
    ack()
    user = body["user"]["id"]
    url = body["view"]["state"]["values"]["thread_input"]["thread_url_input"]["value"].strip()
    m = re.search(r"https://[^/]+/archives/([^/]+)/p(\d+)", url)
    if not m:
        return client.chat_postMessage(channel=user, text=":x: Invalid thread URL.")
    fake = {"type":"message","user":user,"text":url,"channel":user,"ts":body["actions"][0]["action_ts"]}
    do_analysis(None, fake, client)

# Analyze Channel button
@app.action("analyze_channel_button")
def handle_analyze_channel_button(ack, body, client, logger):
    ack()
    user = body["user"]["id"]
    cid = body["view"]["state"]["values"]["channel_input_block"]["analyze_channel_select"]["selected_conversation"]
    fake = {"type":"message","user":user,"text":f"analyze <#{cid}>","channel":user,"ts":body["actions"][0]["action_ts"]}
    do_analysis(None, fake, client)

@app.action("button_click")
def handle_button_click(ack, body, client, logger):
    ack()
    user = body["user"]["id"]
    try:
        client.chat_postMessage(channel=user, text="You clicked the button! 🎉")
    except Exception as e:
        logger.error(f"Error responding to button click: {e}")


if __name__=="__main__":
    try:
        index_startup_files()
    except Exception as e:
        logging.exception(f"Startup indexing failed: {e}")
    threading.Thread(target=run_health_server, daemon=True).start()
    SocketModeHandler(app,SLACK_APP_TOKEN).start()
# ────────────────────────────────────────────────────────────────<|MERGE_RESOLUTION|>--- conflicted
+++ resolved
@@ -41,11 +41,8 @@
 logging.basicConfig(level=logging.DEBUG)
 from utils.usage_guide import get_usage_guide
 from chains.analyze_thread import analyze_slack_thread, custom_chain, THREAD_ANALYSIS_BLOBS  # NEW
-<<<<<<< HEAD
-=======
-
-
->>>>>>> a1c69822
+
+
 
 
 # Instantiate a single global vector store
