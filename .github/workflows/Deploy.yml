--- conflicted
+++ resolved
@@ -5,19 +5,13 @@
     branches:
       - dev
       - main
-<<<<<<< HEAD
       - feature/auto-deployment
     types: [closed]
 
 permissions:
   contents: read
   packages: write
-
-=======
-      -  'feature/auto-deployment'  
-    types:
-      - closed
->>>>>>> 797eecd6
+    
 jobs:
   deploy:
     if: github.event.pull_request.merged == true
